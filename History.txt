--- conflicted
+++ resolved
@@ -7,11 +7,8 @@
 - accessor methods for `backtrace` settings [PR #134]
 - asynchronous writing from buffered appenders [PR #135]
 - improve date format performance when outputting microseconds [PR #136]
-<<<<<<< HEAD
+- added some thread safety to log level setters [PR #137]
 - use `write` everywhere instead of `syswrite` [PR #138]
-=======
-- added some thread safety to log level setters [PR #137]
->>>>>>> a7183413
 
 Bug Fixes
 - fixing encodings in tests [PR #116]
