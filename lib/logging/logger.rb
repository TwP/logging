--- conflicted
+++ resolved
@@ -28,34 +28,28 @@
 
     class << self
 
-      # call-seq:
-      #    Logger.root
-      #
       # Returns the root logger.
-      #
       def root
         ::Logging::Repository.instance[:root]
       end
 
-      # :stopdoc:
-
-      alias instantiate new # the "real" new
+      alias_method :instantiate, :new  # the "real" new
 
       # Overrides the new method such that only one Logger will be created
       # for any given logger name.
-      #
       def new( *args )
-        args.empty? ? super : self[ args.shift ]
+        args.empty? ? super : self[args.shift]
       end
 
       # Returns a logger instance for the given name.
       def [](name)
         repo = ::Logging::Repository.instance
-        logger = repo[ name = repo.to_key(name) ]
+        name = repo.to_key(name)
+        logger = repo[name]
         return logger unless logger.nil?
 
         @mutex.synchronize do
-          logger = repo[ name ]
+          logger = repo[name]
           return logger unless logger.nil? # thread-safe double checking
 
           logger = instantiate(name)
@@ -64,10 +58,6 @@
           logger
         end
       end
-<<<<<<< HEAD
-      alias_method :[], :new
-=======
->>>>>>> 293c65c2
 
       # This is where the actual logging methods are defined. Two methods
       # are created for each log level. The first is a query method used to
@@ -116,8 +106,6 @@
         end
         logger
       end
-      # :startdoc:
-
     end  # class << self
 
     attr_reader :name, :parent, :additive, :caller_tracing
